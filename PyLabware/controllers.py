"""PyLabware device controllers."""

import copy
import logging
import threading
from abc import abstractmethod, ABC
from functools import wraps
import queue
from time import sleep
from typing import Optional, Union, Callable, Any, List, Dict, Tuple

from .connections import (HTTPConnection, SerialConnection, TCPIPConnection)
from .exceptions import (PLConnectionError, PLConnectionTimeoutError, PLDeviceError, PLDeviceCommandError, PLDeviceReplyError)
from .models import (AbstractLabDevice, ConnectionParameters)
from . import parsers as parser


def in_simulation_device_returns(value):
    """ Decorator that patched the device send() method
    to return the value passed.
    """
    def wrapper(func):
        @wraps(func)
        def wrapper_inner(*args, **kwargs):
            # Extract object to patch from self argument
            # Self is always passed first
            slf = args[0]
            nonlocal value
            # Make a copy so that the original decorator argument won't get
            # mutated between the calls. Important if value is a placeholder
            # (see below)
            dec_retval = copy.copy(value)
            simulation = getattr(slf, "simulation", False)
            if simulation is True:
                # Find the value that we need to return. In most cases that would be
                # a decorator argument. However, in particularly pesky cases the
                # wrapped function would expect to read back one of it's arguments.
                # To implement that, {$args[<number>]} string as decorator argument
                # is treated specially.
                try:
                    if "{$args[" in value:
                        # Try to find positional argument number for the wrapped
                        # method call that we want to use as return value by inspecting
                        # the decorator arguments
                        argnum = value[value.find("[") + 1:value.find("]")]
                        try:
                            argnum = int(argnum)
                        except ValueError:
                            slf.logger.error("SIM:: Can't extract argument number from {$args[]}, check syntax!")
                            dec_retval = None
                        try:
                            # Get the actual wrapped method argument from the list
                            dec_retval = args[argnum]
                        except IndexError:
                            slf.logger.error("SIM:: Can't find argument number %s in arguments list <%s>!", value, args)
                            dec_retval = None
                except TypeError:
                    # value is non-iterable
                    pass
                # Save reference to original send()
                orig_send = slf.send
                # Replace it with lambda returning the value we want - either a
                # static decorator argument or dynamic value from the wrapped
                # function call syntax
                slf.send = lambda *a, **k: dec_retval
                slf.logger.info("SIM :: Patched send() to return <%s>, calling <%s>", value, func.__name__)
                # Get return value (if any) for the actual function - other
                # functions in the call chain may rely on it
                retval = func(*args, **kwargs)
                # Restore original send() back
                slf.send = orig_send
                return retval
            # No simulation - return original function
            return func(*args, **kwargs)
        return wrapper_inner
    return wrapper


class LabDevice(AbstractLabDevice):
    """Base controller class for all labware devices.
    """

    @abstractmethod
    def __init__(self, device_name: str = None, connection_mode: str = None,
                 connection_parameters: ConnectionParameters = None):
        """Default constructor. This function performs object initialization.
        All device-specific hardware initialization procedures should be inside
        the :py:meth:`~PyLabware.models.AbstractLabDevice.initialise_device()` method.

        This method has to be redefined in child classes.

        Args:
            device_name: Device name (for logging purposes).
            connection_mode: Physical connection mode (defines the connection
                             adapter used).
            connection_parameters: Dictionary with connection-specific settings.
                                   These vary depending on the connection_mode.
        """

        # Instance name
        if device_name is None:
            device_name = self.__class__.__name__
        self.device_name = device_name

        # Logger object
        self.logger = logging.getLogger(__name__ + "." + self.__class__.__name__ + "." + self.device_name)

        # Flags
        self._simulation = False

        # Lock object for thread-safe access to connection object
        self._lock = threading.RLock()
        # Pool of threads for keepalive/background tasks
        self._background_tasks: List[LabDeviceTask] = []

        # Protocol settings
        self.command_prefix = ""
        self.command_terminator = "\r\n"
        # Delimiter between the command and argument(s list)
        self.args_delimiter = " "
        self.reply_prefix = ""
        self.reply_terminator = "\r\n"

        if connection_parameters is None:
            connection_parameters = {}

        # Choose & instantiate right connection object
        if connection_mode == "serial":
            self.connection = SerialConnection(connection_parameters)
        elif connection_mode == "tcpip":
            self.connection = TCPIPConnection(connection_parameters)
        elif connection_mode == "http":
            self.connection = HTTPConnection(connection_parameters)
        else:
            raise PLDeviceError(f"Unsupported connection mode <{connection_mode}> for <{self.device_name}>")

    @property
    def simulation(self) -> bool:
        """ Determines whether the device behaves as as a real or simulated one.
            Simulated device just logs all the commands.
        """

        return self._simulation

    @simulation.setter
    def simulation(self, sim: bool):
        """ Setter for the simulation property
        """

        self._simulation = bool(sim)

    def connect(self):
        """ Connects to the device.

        This method normally shouldn't be redefined in child classes.
        """
        #TODO Device auto-discovery
        if self._simulation is True:
            self.logger.info("SIM :: Opened connection.")
            return
        try:
            self.connection.open_connection()
        except (PLConnectionError, PLConnectionTimeoutError) as e:
            raise PLDeviceError(f"Can't connect to device <{self.__class__.__name__}.{self.device_name}>!") from e
        self.logger.info("Opened connection.")

    def disconnect(self):
        """ Disconnects from the device.

        This method normally shouldn't be redefined in child classes.
        """

        if self._simulation is True:
            self.logger.info("SIM :: Closed connection")
            return
        # Stop all background tasks if any
        if self._background_tasks:
            self.logger.info("Background tasks running, stopping them before disconnect.")
            self.stop_all_tasks()
        self.connection.close_connection()
        self.logger.info("Closed connection.")

    def send(self, cmd, value=None):
        """This method takes the command to be sent and runs all necessary
        checks on the command parameter if present and required. Then the
        command get wrapped with the necessary prefix/terminator and connection
        lock is acquired. The command string is sent to the device using
        appropriate connection adapter and _recv() is invoked if a reply is
        expected. Only after that the connection lock is released.

        This method normally shouldn't be redefined in child classes.

        Args:
            cmd: The command to send.
            value: Command parameter, if any.
        """

        if value is not None:
            value = self.check_value(cmd, value)

        message = self.prepare_message(cmd, value)

        if self._simulation is True:
            self.logger.info("SIM :: Pretending to send message <%r>", message)
            return None

        # Check if we need to get reply back for this command
        reply_expected = cmd.get("reply", False)

        with self._lock:
            self.connection.transmit(message)
            self.logger.debug("Sent message <%r>", message)
            if reply_expected:
                return self._recv(cmd)

    def check_value(self, cmd: Dict, value: Any) -> Any:
        """ Checks the value provided against the definitions in command dict.
        Then does any value conversion/formatting/type casting as needed.

        This method may be redefined in child classes.

        Args:
            cmd: Device command definition.
            value: Command parameter to check.

        Returns:
            (Any): Processed value.
        """

        # Value type casting
        # TODO think about moving type to check dictionary
        if "type" in cmd.keys() and cmd["type"] is not None:
            try:
                value = cmd["type"](value)
                self.logger.debug("check_value()::type casted value <%s> to <%s>.", value, cmd["type"])
            # Invalid type definition
            except TypeError:
                self.logger.error("check_value()::Illegal type <%s> specification in command <%s> definition.", cmd["type"], cmd["name"])
            # Type cast error
            except ValueError:
                raise PLDeviceCommandError(f"Can't cast value <{value}> to type <{cmd['type']}>.")
        else:
            self.logger.debug("check_value()::type casting not required - skipped.")

        # Check if any checking/processing is required acc. to cmd definition
        check_needed = cmd.get("check", False)
        if check_needed is False:
            return value

        # Value checking
        if "check" in cmd.keys() and cmd["check"] is not None:

            # Min/max check
            try:
                if value < cmd["check"]["min"]:
                    raise PLDeviceCommandError(f"Requested value <{value}> is below limit <{cmd['check']['min']}> !")
                self.logger.debug("check_value()::min check <%s> < <%s>", value, cmd['check']['min'])
                if value > cmd["check"]["max"]:
                    raise PLDeviceCommandError(f"Requested value <{value}> is above limit <{cmd['check']['max']}> !")
                self.logger.debug("check_value()::max check <%s> > <%s>", value, cmd['check']['max'])
            # No cmd["check"]["min"] or cmd["check"]["max"]
            except KeyError:
                self.logger.debug("check_value()::min/max check not required - skipped.")
            # Invalid value in cmd["check"]["min"] or cmd["check"]["max"]
            except TypeError:
                self.logger.error("Illegal min/max values specification in command <%s> definition!", cmd["name"])

            # Value in range check
            try:
                if value not in cmd["check"]["values"]:
                    raise PLDeviceCommandError(f"Requested value <{value}> not in the allowed range <{cmd['check']['values']}>.")
                self.logger.debug("check_value()::range check <%s> in range <%s>", value, cmd["check"]["values"])
            # No cmd["check"]["range"]
            except KeyError:
                self.logger.debug("check_value()::range check not required - skipped.")
            except TypeError:
                self.logger.error("Illegal range specification in command <%s> definition.", cmd["name"])
        return value

    def prepare_message(self, cmd: Dict, value: Any) -> str:
        """This function does all preparations needed to make the command
        compliant with device protocol, e.g. type casts the parameters, checks
        that their values are in range, adds termination sequences, etc.

        This method may be redefined in child classes.

        Args:
            cmd: Device command definition.
            value: Command parameter to set, if any.

        Returns:
            (str): Checked & prepared command string.
        """

        if value is None:
            return self.command_prefix + cmd["name"] + self.command_terminator
        # Else
        return self.command_prefix + cmd["name"] + self.args_delimiter + str(value) + self.command_terminator

    def _recv(self, cmd: Dict) -> Union[int, float, str, bool]:
        """Locks the connection object, reads back the reply and re-assembles it
        if it is chunked. Then parses the reply if necessary and passes it back.

        This method normally shouldn't be redefined in child classes.

        Args:
            parse: If reply parsing is required.

        Returns:
            (str): Reply from the device.
        """

        if self.simulation is True:
            self.logger.info("SIM :: Received reply.")
            return ""
        with self._lock:
            reply = self.connection.receive()
            # Check if we got complete reply in case it is chunked
            # If not, keep reading out data until the terminator
            # TODO how (any) parameters should be appended to reply object?
            if reply.content_type == "chunked":
                if self.reply_terminator is not None or self.reply_terminator != "":
                    while not reply.body.endswith(self.reply_terminator):
                        self.logger.debug("_recv()::reply terminator not found, reading next chunk.")
                        reply_chunk = self.connection.receive()
                        reply.body = reply.body + reply_chunk.body
                else:
                    self.logger.warning("Received chunked reply, but reply terminator is not set - reassembly not possible!")
        self.logger.debug("Raw reply from the device: <%r>", reply.body)

        # Usually, we don't expect empty replies when we are waiting for them
        if reply.body == "":
            self.logger.warning("Empty reply from device!")

        # Run parsing
        reply = self.parse_reply(cmd, reply)

        # Run type casting
        # This would work properly only between base Python types
        if not isinstance(reply, (int, float, str, bool)):
            self.logger.debug("cast_reply_type()::complex data type <%s>, skipping casting.", type(reply))
            return reply
        return self.cast_reply_type(cmd, reply)

    def parse_reply(self, cmd: Dict, reply: Any) -> Any:
        """This function takes a LabDeviceReply object and does all necessary
        processing to return a reply string back. Parsing is done according to
        command specification.

        This method may be redefined in child classes.

        Args:
            reply: Reply from the device
            cmd: Command definition to look the parsing workflow in.

        Returns:
            (any): Processed reply
        """

        # The condition below is always True unless parse_reply()
        # has been redefined in the child class and this is being executed
        # in a super() call after the actual string has already been extracted
        # from the LabDeviceReply object.
        try:
            reply = reply.body
        except AttributeError:
            pass

        # Always strip off prefix and terminator before proceeding
        reply = parser.stripper(reply, self.reply_prefix, self.reply_terminator)

        # Get parser function
        try:
            function = cmd["reply"]["parser"]
            # Then get parser function arguments
            args = cmd["reply"].get("args", [])
            self.logger.debug("parse_reply()::got parser <%s>, arguments <%s>", function, args)
            # Run parsing
            if callable(function):
                reply = function(reply, *args)
                self.logger.debug("parse_reply()::parsed reply <%s>", reply)
            else:
                self.logger.error("Parsing function <%s> defined for command <%s> is not callable!", function, cmd["name"])
        except KeyError:
            # No parser found in command definition
            self.logger.debug("parse_reply()::parsing not defined for command <%s> - skipped.", cmd["name"])

        return reply

    def cast_reply_type(self, cmd: Dict, reply: Any) -> Union[int, float, str, bool]:
        """Casts reply type based on the type provided in command definition.

        Args:
            reply: Reply string.
            cmd: Command definition to look the type value in.

        Returns:
            (any): Reply casted to the correct type.
        """

        try:
            # Special case - "0" string should be casted to boolean False
            if reply == "0" and cmd["reply"]["type"] is bool:
                casted_reply = False
            # Special case - returned value is a string representing float (e.g.
            # "0.0") and we need to cast it to int. int("0.0") would give a
            # ValueError, so we need to convert it to float first
            if cmd["reply"]["type"] is int:
                casted_reply = int(float(reply))
            else:
                casted_reply = cmd["reply"]["type"](reply)
            self.logger.debug("cast_reply_type()::casted reply type to %s.", cmd['reply']['type'])
        # No cmd["reply"]["type"] node found
        except KeyError:
            self.logger.debug("cast_reply_type()::no type definition found - skipped.")
            return reply
        # cmd["reply"]["type"] does not point to a proper data type
        except TypeError:
            self.logger.error("Illegal parse type <%s> specification in command <%s> definition.", cmd["reply"]["type"], cmd["name"])
            return reply
        # Type casting error
        except ValueError:
            raise PLDeviceReplyError(f"Can't cast reply <{reply}> to type <{cmd['reply']['type']}>.")
        else:
            return casted_reply

    def wait_until_ready(self, check_ready: Optional[Callable] = None):
        """Acquires device lock, waits till device is ready and returns.
        If no method is provided for checking, self._is_idle is used.

        Args:
            check_ready: A method to use for checking whether the device is ready or not.
        """
        return self.execute_when_ready(action=lambda *args: None, check_ready=check_ready)

    def execute_when_ready(self, action: Callable, *args, check_ready: Optional[Callable] = None):
        """Acquires device lock, waits till device is ready and runs specified
        action. If no method is provided for checking, :py:meth:`PyLabware.models.AbstractLabDevice._is_idle` is used.

        Parameters:
                 action: A method to run when the device is ready
                   args: List of positional arguments for the method to run
            check_ready: A method to use for checking whether the device is ready or not. (keyword-only)

        Returns:
            (any): The return value of action.
        """
        with self._lock:
            if check_ready is None:
                check_ready = self.is_idle
            while not check_ready():
                sleep(0.5)
            self.logger.info("Waiting done. Device <%s> ready.", self.device_name)
            if args is not None:
                return action(*args)
            else:
                return action()

    def start_task(self, interval: int, method: Callable, args=None):
        """Creates a LabDeviceTask object, starts it and appends the reference
        to the task instance to the list of tasks.

        Args:
            interval: How often the method should be executed, in seconds
            method: The function to run.
            args: Arguments for the function, if any.

        Returns:
            (LabDeviceTask): Created task object for further reference.
        """

        # Prepare task object
        task = LabDeviceTask(interval, method, args)
        self.logger.info("Starting background task for <%s(%s)>", method.__name__, args)
        task.start()
        self._background_tasks.append(task)
        return task

    def stop_task(self, task_to_stop=None):
        """Stops the LabDeviceTask object and remove the reference to it
        from the list of tasks. If no argument is provided and only a single
        task is running - stops that one.

        Arg:
            task_to_stop: LabDeviceTask object to stop.
        """

        # If there's only a single task thread & no arguments - stop it
        if task_to_stop is None and len(self._background_tasks) == 1:
            self._background_tasks[0].stop()
            return
        if task_to_stop is None:
            self.logger.error("More than one task present, don't know which to stop!")
            return
        for task in self._background_tasks:
            if task == task_to_stop:
                self.logger.info("Stopping task thread <%s>.", task.ident)
                task.stop()
                task.join(task.interval)
                self._background_tasks.remove(task)
                return
        self.logger.error("Task %s not found!", task_to_stop)

    def stop_all_tasks(self):
        """Stops all tasks currently running and resets internal list of tasks.
        """

        for task in self._background_tasks:
            self.logger.info("Stopping background task <%s>.", task.ident)
            task.stop()
            task.join(task.interval)
        self._background_tasks = []

    def get_all_tasks(self):
        """Returns internal list of tasks.
        """

        return self._background_tasks


class LabDeviceTask(threading.Thread):
    """Simple class to implement periodically running device actions."""

    def __init__(self, interval: int, method: Callable, args=None):
        """Default constructor"""

        super().__init__()

        self.interval = interval
        self.method = method
        self.results = queue.Queue(maxsize=100)
        # Kill all tasks upon exit
        self.daemon = True
        self.args = args if args is not None else []

        # Stop flag
        self._stop_requested = threading.Event()

        # Logger object
        self.logger = logging.getLogger(__name__ + "." + self.__class__.__name__ + "." + self.method.__name__)

    def run(self):
        """Starts task activity."""

        self.logger.info("Background task %s started. Executing <%s> command every <%s> seconds.", threading.get_ident(), self.method.__name__, self.interval)
        while not self._stop_requested.is_set():
            retval = self.method(*self.args)
            if retval is not None:
                try:
                    self.results.put(retval)
                except queue.Full:
                    self.logger.warning("Can't push background task return value <%s> into the queue. The queue is full!", retval)
            self._stop_requested.wait(self.interval)
        self.logger.info("Background task <%s> exiting.", threading.get_ident())

    def stop(self):
        """Sets the stop flag to signal for the thread to exit."""

        self._stop_requested.set()


# ############## Base abstract controller classes ###############


class AbstractTemperatureController(LabDevice):
    """Any device capable of heating or cooling with temperature regulation."""

    @abstractmethod
    def start_temperature_regulation(self) -> None:
        """Starts temperature regulation."""

    def start(self) -> None:
        """Starts the device"""
        return self.start_temperature_regulation()

    @abstractmethod
    def stop_temperature_regulation(self) -> None:
        """Stops temperature regulation."""

    def stop(self) -> None:
        """Stops the device."""
        return self.stop_temperature_regulation()

    @abstractmethod
    def set_temperature(self, temperature: float, sensor: int = 0) -> None:
        """Sets desired temperature.

        Args:
            temperature (float): Temperature setpoint in °C.
            sensor (int): Specify which temperature probe the setpoint applies to.
                          Default (0) is the internal probe.
        """

    @abstractmethod
    def get_temperature(self, sensor: int = 0) -> float:
        """Gets the actual temperature.

        Args:
            sensor (int): Specify which temperature probe the setpoint applies to.
                          Default (0) is the internal probe.
        """

    @abstractmethod
    def get_temperature_setpoint(self, sensor: int = 0) -> float:
        """Gets desired temperature setpoint.

        Args:
            sensor (int): Specify which temperature probe the setpoint applies to.
                          Default (0) is the internal probe.
        """


class AbstractStirringController(LabDevice):
    """Any device capable of stirring."""

    @abstractmethod
    def start_stirring(self) -> None:
        """Starts stirring."""

    def start(self) -> None:
        """Starts the device"""
        return self.start_stirring()

    @abstractmethod
    def stop_stirring(self) -> None:
        """Stops stirring."""

    def stop(self) -> None:
        """Stops the device"""
        return self.stop_stirring()

    @abstractmethod
    def set_speed(self, speed: int) -> None:
        """Sets desired stirring speed, in RPM."""

    @abstractmethod
    def get_speed(self) -> int:
        """Gets the actual stirring speed, in RPM."""

    @abstractmethod
    def get_speed_setpoint(self) -> int:
        """Gets desired stirring speed setpoint, in RPM."""


class AbstractPressureController(LabDevice):
    """Any device capable of regulating the pressure."""

    @abstractmethod
    def start_pressure_regulation(self) -> None:
        """Starts regulating the pressure."""

    def start(self) -> None:
        """Starts the device"""
        return self.start_pressure_regulation()

    @abstractmethod
    def stop_pressure_regulation(self) -> None:
        """Stops regulating the pressure."""

    def stop(self) -> None:
        """Stops the device"""
        return self.stop_pressure_regulation()

    @abstractmethod
    def vent_on(self) -> None:
        """Vents the system to atmosphere."""

    @abstractmethod
    def vent_off(self) -> None:
        """Stops venting the system to atmosphere."""

    @abstractmethod
    def set_pressure(self, pressure: float) -> None:
        """Sets desired pressure."""

    @abstractmethod
    def get_pressure(self) -> float:
        """Gets the actual pressure"""

    @abstractmethod
    def get_pressure_setpoint(self) -> float:
        """Gets desired pressure setpoint."""


class AbstractDispensingController(LabDevice):
    """Any device capable of withdrawing and dispensing the material."""

    @abstractmethod
    def set_speed(self, speed: int) -> None:
        """Sets the dispensing speed."""

    @abstractmethod
    def get_speed(self) -> int:
        """Gets the dispensing speed."""

    @abstractmethod
    def withdraw(self, amount: int) -> None:
        """Withdraws the defined amount of material."""

    @abstractmethod
    def dispense(self, amount: int) -> None:
        """Dispenses the defined amount of material."""


class AbstractDistributionController(LabDevice):
    """An N-to-M distribution device."""

    @abstractmethod
    def move_home(self) -> None:
        """Resets the device distribution machinery to it's power on state."""

    @abstractmethod
    def connect_ports(self, port1: Any, port2: Any) -> None:
        """Makes connection between provided input and output."""

    @abstractmethod
    def disconnect_ports(self, port1: Any, port2: Any) -> None:
        """Breaks connection between provided input and output."""

    @abstractmethod
    def get_port_connections(self) -> List[Tuple]:
        """Gets a list of tuples (portX, portY) representing current connectivity."""


class AbstractDistributionValve(LabDevice):
    """A 1-to-N distribution device."""

    @abstractmethod
    def move_home(self) -> None:
        """Resets the device distribution machinery to it's power on state."""

    @abstractmethod
    def set_valve_position(self, position: Any) -> None:
        """Connects the chosen distribution valve output to its input."""

    @abstractmethod
    def get_valve_position(self) -> Any:
        """Gets currently selected distribution valve output."""


<<<<<<< HEAD
class AbstractFlashChromatographySystem(LabDevice):
    """ A flash chromatography system. """

=======
class AbstractBalance(LabDevice):
    """Any device capable of typical weighting operations."""

    @abstractmethod
    def set_zero(self, stable: bool = True) -> None:
        """Zeroes out current weight reading.
        Args:
            stable (bool, optional): Wait for the weight reading to stabilize. Defaults to True.
        """

    @abstractmethod
    def set_tare(self, stable: bool = False) -> None:
        """Stores current weight reading and zeroes the scale.

        Args:
            stable (bool, optional): Wait for the weight reading to stabilize. Defaults to True.
        """

    @abstractmethod
    def calibrate(self, internal: bool) -> bool:
        """Runs the balance calibration according to the manufacturer specifications.
           This might be an interactive method requiring user actions, e.g. putting on/off the weights for external calibration.

        Args:
            internal (bool): Calibrate using internal weight (if available).

        Returns:
            bool: True if calibration has completed successfully.
        """

    @abstractmethod
    def get_weight(self, stable: bool = False) -> Tuple[float, str]:
        """Gets current weight value

        Args:
            stable (bool, optional): Wait for the weight reading to stabilize. Defaults to True.

        Returns:
            Tuple[float, str]: Weight value and weighting unit.
        """


class AbstractFlashChromatographySystem(LabDevice):
    """ A flash chromatography system. """


>>>>>>> b8ff8aaa
# ############## Derived abstract controller classes ###############


class AbstractHotplate(AbstractTemperatureController, AbstractStirringController):
    """A typical hotplate capable of heating and stirring simultaneously."""

    def start(self) -> None:
        """Starts the device."""
        self.start_stirring()
        self.start_temperature_regulation()

    def stop(self) -> None:
        """Stops the device"""
        self.stop_temperature_regulation()
        self.stop_stirring()


class AbstractRotavap(AbstractTemperatureController, AbstractStirringController):
    """A typical rotary evaporator, without integrated vacuum controller/pump."""

    @abstractmethod
    def lift_up(self) -> None:
        """Lifts the evaporation flask up."""

    @abstractmethod
    def lift_down(self) -> None:
        """Lowers the evaporation flask down."""

    @abstractmethod
    def start_rotation(self) -> None:
        """Human-friendly wrapper for the start_stirring() of the parent class."""

    @abstractmethod
    def stop_rotation(self) -> None:
        """Human-friendly wrapper for the stop_stirring() of the parent class."""

    def start_stirring(self) -> None:
        """Mandatory method inherited from the AbstractStirringController."""
        return self.start_rotation()

    def stop_stirring(self) -> None:
        """Mandatory method inherited from the AbstractStirringController."""
        return self.stop_rotation()

    @abstractmethod
    def start_bath(self) -> None:
        """Human-friendly wrapper for the start_temperature_regulation() of the parent class."""

    @abstractmethod
    def stop_bath(self) -> None:
        """Human-friendly wrapper for the stop_temperature_regulation() of the parent class."""

    def start_temperature_regulation(self) -> None:
        """Mandatory method inherited from the AbstractTemperatureController."""
        return self.start_bath()

    def stop_temperature_regulation(self) -> None:
        """Mandatory method inherited from the AbstractTemperatureController."""
        return self.stop_bath()


class AbstractSyringePump(AbstractDispensingController):
    """A syringe pump device."""

    @abstractmethod
    def move_home(self) -> None:
        """Moves the plunger to home position."""

    @abstractmethod
    def move_plunger_absolute(self, position: int) -> None:
        """Moves the plunger to an absolute position."""

    @abstractmethod
    def move_plunger_relative(self, position: int) -> None:
        """Moves the plunger relative +/- to the current position."""

    @abstractmethod
    def get_plunger_position(self) -> int:
        """Gets the actual plunger position."""
<|MERGE_RESOLUTION|>--- conflicted
+++ resolved
@@ -738,11 +738,6 @@
         """Gets currently selected distribution valve output."""
 
 
-<<<<<<< HEAD
-class AbstractFlashChromatographySystem(LabDevice):
-    """ A flash chromatography system. """
-
-=======
 class AbstractBalance(LabDevice):
     """Any device capable of typical weighting operations."""
 
@@ -789,7 +784,6 @@
     """ A flash chromatography system. """
 
 
->>>>>>> b8ff8aaa
 # ############## Derived abstract controller classes ###############
 
 
